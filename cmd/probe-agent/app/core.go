--- conflicted
+++ resolved
@@ -76,8 +76,6 @@
 	}
 
 	options.ProbeAgentConf.AddFlags(cmd.Flags())
-<<<<<<< HEAD
-=======
 	err := options.ProbeAgentConf.PostConfig()
 	if err != nil {
 		panic(err)
@@ -86,7 +84,6 @@
 	if err != nil {
 		panic(err)
 	}
->>>>>>> 167261c7
 
 	return cmd
 }
