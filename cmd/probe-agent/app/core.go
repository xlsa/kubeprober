// Copyright (c) 2021 Terminus, Inc.
//
// This program is free software: you can use, redistribute, and/or modify
// it under the terms of the GNU Affero General Public License, version 3
// or later ("AGPL"), as published by the Free Software Foundation.
//
// This program is distributed in the hope that it will be useful, but WITHOUT
// ANY WARRANTY; without even the implied warranty of MERCHANTABILITY or
// FITNESS FOR A PARTICULAR PURPOSE.
//
// You should have received a copy of the GNU Affero General Public License
// along with this program. If not, see <http://www.gnu.org/licenses/>.

package app

import (
	// Import all Kubernetes client auth plugins (e.g. Azure, GCP, OIDC, etc.)
	// to ensure that exec-entrypoint and run can make use of them.

	"context"
<<<<<<< HEAD
	"os"

	"github.com/erda-project/kubeprobe/cmd/probe-agent/options"
	probev1alpha1 "github.com/erda-project/kubeprobe/pkg/probe-agent/apis/v1alpha1"
	"github.com/erda-project/kubeprobe/pkg/probe-agent/controllers"
	client "github.com/erda-project/kubeprobe/pkg/probe-agent/tunnel"
=======
	"github.com/erda-project/kubeprober/cmd/probe-master/options"
	"github.com/erda-project/kubeprober/pkg/probe-agent/tunnel"
>>>>>>> 4e9348c0
	"github.com/spf13/cobra"
	"github.com/spf13/pflag"
	"k8s.io/apimachinery/pkg/runtime"
	utilruntime "k8s.io/apimachinery/pkg/util/runtime"
	clientgoscheme "k8s.io/client-go/kubernetes/scheme"
	_ "k8s.io/client-go/plugin/pkg/client/auth"
	"k8s.io/klog"
	ctrl "sigs.k8s.io/controller-runtime"
	"sigs.k8s.io/controller-runtime/pkg/healthz"
	"sigs.k8s.io/controller-runtime/pkg/log/zap"
	//+kubebuilder:scaffold:imports
)

var (
	scheme   = runtime.NewScheme()
	setupLog = ctrl.Log.WithName("setup")
)

func init() {
	utilruntime.Must(clientgoscheme.AddToScheme(scheme))
	utilruntime.Must(probev1alpha1.AddToScheme(scheme))
	//+kubebuilder:scaffold:scheme
}

// NewCmdProbeAgentManager creates a *cobra.Command object with default parameters
func NewCmdProbeAgentManager(stopCh <-chan struct{}) *cobra.Command {
	ProbeMasterOptions := options.NewProbeAgentOptions()
	cmd := &cobra.Command{
		Use:   "probe-agent",
		Short: "Launch probe-agent",
		Long:  "Launch probe-agent",
		Run: func(cmd *cobra.Command, args []string) {
			if ProbeMasterOptions.Version {
				//fmt.Printf("%s: %#v\n", "probe-master", projectinfo.Get())
				return
			}

			cmd.Flags().VisitAll(func(flag *pflag.Flag) {
				klog.V(1).Infof("FLAG: --%s=%q", flag.Name, flag.Value)
			})

			Run(ProbeMasterOptions)
		},
	}

	ProbeMasterOptions.AddFlags(cmd.Flags())
	return cmd
}

func Run(opts *options.ProbeAgentOptions) {
	zapopt := zap.Options{
		Development: true,
	}
	ctrl.SetLogger(zap.New(zap.UseFlagOptions(&zapopt)))

	ctx := context.Background()
<<<<<<< HEAD
	err := client.Start(ctx, &client.Config{
		Debug:                   false,
		CollectClusterInfo:      true,
		ClusterDialEndpoint:     "ws://127.0.0.1:8088/clusteragent/connect",
		ClusterHeatBeatEndpoint: "http://127.0.0.1:8088/heartbeat",
		ClusterKey:              "moon",
		SecretKey:               "mmon",
		K8SApiServerAddr:        "127.0.0.1:55794",
=======
	client.Start(ctx, &client.Config{
		Debug:           false,
		ProbeMasterAddr: "http://127.0.0.1:8088",
		ClusterName:     "moon",
		SecretKey:       "a944499f-97f3-4986-89fa-bc7dfc7e009a",
>>>>>>> 4e9348c0
	})
	if err != nil {
		setupLog.Error(err, "unable to start tunnl")
		os.Exit(1)
	}

	mgr, err := ctrl.NewManager(ctrl.GetConfigOrDie(), ctrl.Options{
		Scheme:                 scheme,
		MetricsBindAddress:     opts.MetricsAddr,
		Port:                   9443,
		HealthProbeBindAddress: opts.HealthProbeAddr,
		LeaderElection:         opts.EnableLeaderElection,
		LeaderElectionID:       "probe-agent",
	})
	if err != nil {
		setupLog.Error(err, "unable to start manager")
		os.Exit(1)
	}

	if err = (&controllers.ProbeReconciler{
		Client: mgr.GetClient(),
		Scheme: mgr.GetScheme(),
	}).SetupWithManager(mgr); err != nil {
		setupLog.Error(err, "unable to create controller", "controller", "Probe")
		os.Exit(1)
	}
	//+kubebuilder:scaffold:builder

	if err := mgr.AddHealthzCheck("healthz", healthz.Ping); err != nil {
		setupLog.Error(err, "unable to set up health check")
		os.Exit(1)
	}
	if err := mgr.AddReadyzCheck("readyz", healthz.Ping); err != nil {
		setupLog.Error(err, "unable to set up ready check")
		os.Exit(1)
	}

	setupLog.Info("starting manager")
	if err := mgr.Start(ctrl.SetupSignalHandler()); err != nil {
		setupLog.Error(err, "problem running manager")
		os.Exit(1)
	}
}<|MERGE_RESOLUTION|>--- conflicted
+++ resolved
@@ -18,17 +18,12 @@
 	// to ensure that exec-entrypoint and run can make use of them.
 
 	"context"
-<<<<<<< HEAD
 	"os"
 
-	"github.com/erda-project/kubeprobe/cmd/probe-agent/options"
-	probev1alpha1 "github.com/erda-project/kubeprobe/pkg/probe-agent/apis/v1alpha1"
-	"github.com/erda-project/kubeprobe/pkg/probe-agent/controllers"
-	client "github.com/erda-project/kubeprobe/pkg/probe-agent/tunnel"
-=======
-	"github.com/erda-project/kubeprober/cmd/probe-master/options"
-	"github.com/erda-project/kubeprober/pkg/probe-agent/tunnel"
->>>>>>> 4e9348c0
+	"github.com/erda-project/kubeprober/cmd/probe-agent/options"
+	probev1alpha1 "github.com/erda-project/kubeprober/pkg/probe-agent/apis/v1alpha1"
+	"github.com/erda-project/kubeprober/pkg/probe-agent/controllers"
+	client "github.com/erda-project/kubeprober/pkg/probe-agent/tunnel"
 	"github.com/spf13/cobra"
 	"github.com/spf13/pflag"
 	"k8s.io/apimachinery/pkg/runtime"
@@ -55,13 +50,13 @@
 
 // NewCmdProbeAgentManager creates a *cobra.Command object with default parameters
 func NewCmdProbeAgentManager(stopCh <-chan struct{}) *cobra.Command {
-	ProbeMasterOptions := options.NewProbeAgentOptions()
+	ProbeAgentOptions := options.NewProbeAgentOptions()
 	cmd := &cobra.Command{
 		Use:   "probe-agent",
 		Short: "Launch probe-agent",
 		Long:  "Launch probe-agent",
 		Run: func(cmd *cobra.Command, args []string) {
-			if ProbeMasterOptions.Version {
+			if ProbeAgentOptions.Version {
 				//fmt.Printf("%s: %#v\n", "probe-master", projectinfo.Get())
 				return
 			}
@@ -70,11 +65,11 @@
 				klog.V(1).Infof("FLAG: --%s=%q", flag.Name, flag.Value)
 			})
 
-			Run(ProbeMasterOptions)
+			Run(ProbeAgentOptions)
 		},
 	}
 
-	ProbeMasterOptions.AddFlags(cmd.Flags())
+	ProbeAgentOptions.AddFlags(cmd.Flags())
 	return cmd
 }
 
@@ -85,22 +80,11 @@
 	ctrl.SetLogger(zap.New(zap.UseFlagOptions(&zapopt)))
 
 	ctx := context.Background()
-<<<<<<< HEAD
 	err := client.Start(ctx, &client.Config{
-		Debug:                   false,
-		CollectClusterInfo:      true,
-		ClusterDialEndpoint:     "ws://127.0.0.1:8088/clusteragent/connect",
-		ClusterHeatBeatEndpoint: "http://127.0.0.1:8088/heartbeat",
-		ClusterKey:              "moon",
-		SecretKey:               "mmon",
-		K8SApiServerAddr:        "127.0.0.1:55794",
-=======
-	client.Start(ctx, &client.Config{
 		Debug:           false,
 		ProbeMasterAddr: "http://127.0.0.1:8088",
 		ClusterName:     "moon",
 		SecretKey:       "a944499f-97f3-4986-89fa-bc7dfc7e009a",
->>>>>>> 4e9348c0
 	})
 	if err != nil {
 		setupLog.Error(err, "unable to start tunnl")
