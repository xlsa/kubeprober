--- conflicted
+++ resolved
@@ -15,13 +15,10 @@
 
 import (
 	"context"
-<<<<<<< HEAD
 	"fmt"
-=======
 	"os"
 	"path/filepath"
 
->>>>>>> a2a1a139
 	kubeproberv1 "github.com/erda-project/kubeprober/apis/v1"
 	"github.com/rodaine/table"
 	"github.com/spf13/cobra"
